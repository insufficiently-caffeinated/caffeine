--- conflicted
+++ resolved
@@ -7,10 +7,6 @@
 #include "caffeine/Support/Signal.h"
 #include "caffeine/Support/Tracing.h"
 
-<<<<<<< HEAD
-#include <boost/core/demangle.hpp>
-=======
->>>>>>> 27ab81f2
 #include <llvm/IR/Module.h>
 #include <llvm/IRReader/IRReader.h>
 #include <llvm/Support/CommandLine.h>
@@ -69,11 +65,6 @@
 
 static ExitOnError exit_on_err;
 
-<<<<<<< HEAD
-namespace {} // namespace
-
-=======
->>>>>>> 27ab81f2
 static std::unique_ptr<Module>
 loadFile(const char* argv0, const std::string& filename, LLVMContext& context) {
   llvm::SMDiagnostic error;
@@ -94,13 +85,8 @@
   exit_on_err.setBanner(std::string(argv[0]) + ":");
 
   LLVMContext ctx;
-<<<<<<< HEAD
-  ctx.setDiagnosticHandler(std::make_unique<caffeine::DecafDiagnosticHandler>(),
-                           true);
-=======
   ctx.setDiagnosticHandler(
       std::make_unique<caffeine::CaffeineDiagnosticHandler>(), true);
->>>>>>> 27ab81f2
 
   cl::ParseCommandLineOptions(argc, argv, "symbolic executor for LLVM IR");
 
