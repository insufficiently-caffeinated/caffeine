#include "caffeine/Interpreter/Context.h"

#include "caffeine/IR/Operation.h"
#include "caffeine/Support/Assert.h"

#include <llvm/IR/Constant.h>
#include <llvm/IR/Constants.h>
#include <llvm/IR/DataLayout.h>
#include <llvm/IR/GetElementPtrTypeIterator.h>
#include <llvm/IR/GlobalValue.h>
#include <llvm/IR/GlobalVariable.h>
#include <llvm/IR/Instruction.h>
#include <llvm/IR/Module.h>
#include <llvm/Support/raw_ostream.h>

#include <optional>

using llvm::Instruction;

namespace caffeine {

template <typename ContextType>
static std::optional<ContextValue> evaluate(ContextType ctx,
                                            llvm::Constant* constant);

template <typename ContextType>
static ref<Operation> evaluate_global_data(ContextType,
                                           llvm::Constant* constant);

static ContextValue evaluate_undef(const Context* ctx,
                                   llvm::UndefValue* undef) {
  auto type = undef->getType();

  if (type->isVectorTy()) {
    CAFFEINE_ASSERT(!type->getVectorIsScalable(),
                    "scalable vectors are not supported");
    size_t count = type->getVectorNumElements();

    std::vector<ContextValue> result;
    result.reserve(count);

    auto inner = llvm::UndefValue::get(type->getVectorElementType());

    for (size_t i = 0; i < count; ++i)
      result.push_back(evaluate_undef(ctx, inner));

    return ContextValue(std::move(result));
  } else {
    return ContextValue(Undef::Create(Type::from_llvm(type)));
  }
}

template <typename ContextType>
static std::optional<ContextValue>
evaluate_const_vector(ContextType ctx, llvm::ConstantVector* vec) {
  auto type = vec->getType();

  CAFFEINE_ASSERT(!type->getVectorIsScalable(),
                  "scalable vectors are not supported");

  size_t count = type->getVectorNumElements();
  std::vector<ContextValue> result;
  result.reserve(count);

  for (size_t i = 0; i < count; ++i) {
    auto evaluated_vec_ele = evaluate(ctx, vec->getOperand(i));
    if (!evaluated_vec_ele.has_value()) {
      return std::nullopt;
    }
    result.push_back(*evaluated_vec_ele);
  }

  return ContextValue(std::move(result));
}

template <typename ContextType>
static std::optional<ContextValue> evaluate_expr(ContextType ctx,
                                                 llvm::ConstantExpr* expr) {
#define OPERAND(expr, num)                                                     \
  *evaluate(ctx, llvm::cast<llvm::Constant>((expr)->getOperand(num)))
#define UNARY_OP(expr_) transform((expr_), OPERAND(expr, 0))
#define BINARY_OP(expr_)                                                       \
  transform([=](const auto& a, const auto& b) { return (expr_)(a, b); },       \
            OPERAND(expr, 0), OPERAND(expr, 1))
#define CAST_OP(expr_)                                                         \
  transform(                                                                   \
      [=, type = Type::from_llvm(expr->getType())](                            \
          const ref<Operation>& value) -> ref<Operation> { return (expr_); },  \
      OPERAND(expr, 0))

  switch (expr->getOpcode()) {
  // clang-format off
  // Unary Operations
  case Instruction::FNeg: return UNARY_OP(UnaryOp::CreateFNeg);

  // Binary Operations
  case Instruction::Add:  return BINARY_OP(BinaryOp::CreateAdd);
  case Instruction::Sub:  return BINARY_OP(BinaryOp::CreateSub);
  case Instruction::Mul:  return BINARY_OP(BinaryOp::CreateMul);
  case Instruction::UDiv: return BINARY_OP(BinaryOp::CreateUDiv);
  case Instruction::SDiv: return BINARY_OP(BinaryOp::CreateSDiv);
  case Instruction::URem: return BINARY_OP(BinaryOp::CreateURem);
  case Instruction::SRem: return BINARY_OP(BinaryOp::CreateSRem);

  case Instruction::And:  return BINARY_OP(BinaryOp::CreateAnd);
  case Instruction::Or:   return BINARY_OP(BinaryOp::CreateOr);
  case Instruction::Xor:  return BINARY_OP(BinaryOp::CreateXor);
  case Instruction::Shl:  return BINARY_OP(BinaryOp::CreateShl);
  case Instruction::LShr: return BINARY_OP(BinaryOp::CreateLShr);
  case Instruction::AShr: return BINARY_OP(BinaryOp::CreateAShr);

  case Instruction::FAdd: return BINARY_OP(BinaryOp::CreateFAdd);
  case Instruction::FSub: return BINARY_OP(BinaryOp::CreateFSub);
  case Instruction::FMul: return BINARY_OP(BinaryOp::CreateFMul);
  case Instruction::FDiv: return BINARY_OP(BinaryOp::CreateFDiv);
  case Instruction::FRem: return BINARY_OP(BinaryOp::CreateFRem);

  // Conversion operations
  case Instruction::Trunc:    return CAST_OP(UnaryOp::CreateTrunc(type, value));
  case Instruction::SExt:     return CAST_OP(UnaryOp::CreateSExt(type, value));
  case Instruction::ZExt:     return CAST_OP(UnaryOp::CreateZExt(type, value));
  case Instruction::FPTrunc:  return CAST_OP(UnaryOp::CreateFpTrunc(type, value));
  case Instruction::FPExt:    return CAST_OP(UnaryOp::CreateFpExt(type, value));
  case Instruction::UIToFP:   return CAST_OP(UnaryOp::CreateUIToFp(type, value));
  case Instruction::SIToFP:   return CAST_OP(UnaryOp::CreateSIToFp(type, value));
  case Instruction::FPToUI:   return CAST_OP(UnaryOp::CreateFpToUI(type, value));
  case Instruction::FPToSI:   return CAST_OP(UnaryOp::CreateFpToSI(type, value));
    // clang-format on

  case Instruction::IntToPtr: {
    auto layout = ctx->llvm_module()->getDataLayout();
    return transform_value(
        [=](const auto& value) {
          return ContextValue(Pointer(UnaryOp::CreateTruncOrZExt(
              Type::int_ty(layout.getPointerSizeInBits(
                  expr->getType()->getPointerAddressSpace())),
              value.scalar())));
        },
        OPERAND(expr, 0));
  }
  case Instruction::PtrToInt: {
    auto layout = ctx->llvm_module()->getDataLayout();
    return transform_value(
        [=](const auto& value) {
          return ContextValue(
              UnaryOp::CreateTruncOrZExt(Type::from_llvm(expr->getType()),
                                         value.pointer().value(ctx->heap())));
        },
        OPERAND(expr, 0));
  }
  case Instruction::BitCast:
    return OPERAND(expr, 0);

  case Instruction::Select:
    return transform(SelectOp::Create, OPERAND(expr, 0), OPERAND(expr, 1),
                     OPERAND(expr, 2));

  case Instruction::GetElementPtr: {
    const llvm::DataLayout& layout = ctx->llvm_module()->getDataLayout();

    ContextValue ptr = OPERAND(expr, 0);
    llvm::Type* ptr_ty = expr->getOperand(0)->getType();
    while (ptr_ty->isVectorTy())
      ptr_ty = ptr_ty->getVectorElementType();

    auto offset_width =
        layout.getPointerSizeInBits(ptr_ty->getPointerAddressSpace());
    auto offset = ConstantInt::Create(llvm::APInt(offset_width, 0));

    auto end = llvm::gep_type_end(expr);
    for (auto it = llvm::gep_type_begin(expr); it != end; ++it) {
      if (llvm::StructType* sty = it.getStructTypeOrNull()) {
        auto slo = layout.getStructLayout(sty);
        unsigned index =
            llvm::cast<llvm::ConstantInt>(it.getOperand())->getZExtValue();

        offset = BinaryOp::CreateAdd(offset, slo->getElementOffset(index));
      } else {
        auto evaluated_it =
            evaluate(ctx, llvm::cast<llvm::Constant>(it.getOperand()));
        if (!evaluated_it.has_value()) {
          return std::nullopt;
        }
        auto value = UnaryOp::CreateTruncOrSExt(Type::int_ty(offset_width),
                                                (*evaluated_it).scalar());

        auto itemoffset = BinaryOp::CreateMul(
            value, layout.getTypeAllocSize(it.getIndexedType()));

        offset = BinaryOp::CreateAdd(offset, itemoffset);
      }
    }

    auto func = [&](const ContextValue& value) {
      const auto& ptr = value.pointer();

      return ContextValue(
          Pointer(ptr.alloc(), BinaryOp::CreateAdd(ptr.offset(), offset)));
    };
    return transform_value(func, ptr);
  }

  default:
    break;
  }

  std::string s = "Unsupported constant expression: ";
  llvm::raw_string_ostream os(s);
  expr->print(os, true);
  os.flush();

  CAFFEINE_UNIMPLEMENTED(s);
}

// Note: This method should always return a pointer. (At least I think that's
//       how LLVM globals work)
// Note: Needs to be non-static so that the friend declaration within Context
//       applies.
template <typename ContextType>
std::optional<ContextValue> evaluate_global(ContextType ctx,
                                            llvm::GlobalVariable* global) {
  static_assert(
      std::is_same_v<std::remove_const_t<std::remove_pointer_t<ContextType>>,
                     Context>,
      "ContextType must be a Context pointer");

  auto it = ctx->globals_.find(global);
  if (it != ctx->globals_.end())
    return it->second;

  if constexpr (std::is_const_v<std::remove_pointer_t<ContextType>>) {
    // If we are compiling with a const ContextType, we can just return the
    // std::nullopt because everything below this won't be const safe
    return std::nullopt;
  } else {
    CAFFEINE_ASSERT(global->hasInitializer(),
                    "tried to evaluate global with no initializer");

    auto data = evaluate_global_data(ctx, global->getInitializer());
    const auto& array = llvm::cast<ArrayBase>(*data);

    const llvm::DataLayout& layout = ctx->module_->getDataLayout();
    unsigned bitwidth = layout.getPointerSizeInBits();
    unsigned alignment = global->getAlignment();

    auto alloc = ctx->heap_.allocate(
        array.size(), ConstantInt::Create(llvm::APInt(bitwidth, alignment)),
        data, AllocationKind::Global, *ctx);

    auto pointer = ContextValue(
        Pointer(alloc, ConstantInt::Create(llvm::APInt(bitwidth, 0))));

    ctx->globals_.emplace(global, pointer);

    return pointer;
  }
}

/**
 * Evaluate the initializer of a global variable to a byte array.
 */
template <typename ContextType>
static ref<Operation> evaluate_global_data(ContextType ctx,
                                           llvm::Constant* constant) {
  const llvm::DataLayout& layout = ctx->llvm_module()->getDataLayout();

  if (auto* data = llvm::dyn_cast<llvm::ConstantDataSequential>(constant)) {
    auto raw = data->getRawDataValues();
    auto idxty = Type::int_ty(layout.getPointerSizeInBits());

    return ConstantArray::Create(idxty, SharedArray(raw.data(), raw.size()));
  }

<<<<<<< HEAD
  auto eval_optional = evaluate(ctx, constant);

  CAFFEINE_ASSERT(eval_optional.has_value(),
                  "evaluate must have succeeded in order to proceed");

  auto eval = *eval_optional;
=======
  if (auto* data = llvm::dyn_cast<llvm::ConstantAggregateZero>(constant)) {
    return AllocOp::Create(ConstantInt::Create(llvm::APInt(
                               layout.getPointerSizeInBits(),
                               layout.getTypeStoreSize(constant->getType()))),
                           ConstantInt::Create(llvm::APInt(8, 0)));
  }

  auto eval = evaluate(ctx, constant);
>>>>>>> 51104a2b

  // TODO: Support vectors.
  if (eval.is_scalar() || eval.is_pointer()) {
    auto zero =
        ConstantInt::Create(llvm::APInt(layout.getPointerSizeInBits(), 0));
    auto size = ConstantInt::Create(
        llvm::APInt(layout.getPointerSizeInBits(),
                    layout.getTypeStoreSize(constant->getType())));
    auto data = AllocOp::Create(size, ConstantInt::Create(llvm::APInt(8, 0)));

    Allocation alloc{zero, size, data, AllocationKind::Global};

    if (eval.is_scalar()) {
      alloc.write(zero, eval.scalar(), layout);
    } else {
      alloc.write(zero, eval.pointer().value(ctx->heap()), layout);
    }

    return alloc.data();
  }

  std::string s = "Unsupported global value initializer: ";
  llvm::raw_string_ostream os(s);
  constant->print(os, true);
  os.flush();

  CAFFEINE_UNIMPLEMENTED(s);
}

template <typename ContextType>
static std::optional<ContextValue> evaluate(ContextType ctx,
                                            llvm::Constant* constant) {

  if (auto* cnst = llvm::dyn_cast<llvm::ConstantInt>(constant))
    return ContextValue(ConstantInt::Create(cnst->getValue()));

  if (auto* cnst = llvm::dyn_cast<llvm::ConstantFP>(constant))
    return ContextValue(ConstantFloat::Create(cnst->getValueAPF()));

  if (auto* null = llvm::dyn_cast<llvm::ConstantPointerNull>(constant)) {
    auto pointer_bitwidth =
        ctx->llvm_module()->getDataLayout().getPointerSizeInBits(
            null->getType()->getPointerAddressSpace());

    return ContextValue(
        Pointer(ConstantInt::Create(llvm::APInt(pointer_bitwidth, 0))));
  }

  if (auto* vec = llvm::dyn_cast<llvm::ConstantVector>(constant))
    return evaluate_const_vector(ctx, vec);

  if (auto* undef = llvm::dyn_cast<llvm::UndefValue>(constant))
    return evaluate_undef(ctx, undef);

  if (auto* global = llvm::dyn_cast<llvm::GlobalVariable>(constant))
    return evaluate_global<ContextType>(ctx, global);

  if (auto* expr = llvm::dyn_cast<llvm::ConstantExpr>(constant))
    return evaluate_expr(ctx, expr);

  if (auto* vec = llvm::dyn_cast<llvm::ConstantDataVector>(constant)) {
    CAFFEINE_ASSERT(!vec->getType()->getVectorIsScalable(),
                    "scalable vectors are not supported");

    auto type = vec->getType();
    auto count = type->getVectorNumElements();

    std::vector<ContextValue> result;
    result.reserve(count);

    // TODO: This is inefficient, should be directly converting for known
    //       element types.
    for (size_t i = 0; i < count; ++i) {
      auto evaluated_vec_ele = evaluate(ctx, vec->getElementAsConstant(i));
      if (!evaluated_vec_ele.has_value()) {
        return std::nullopt;
      }
      result.push_back(*evaluated_vec_ele);
    }

    return ContextValue(std::move(result));
  }

  if (auto* zero = llvm::dyn_cast<llvm::ConstantAggregateZero>(constant)) {
    auto type = zero->getType();

    if (type->isVectorTy()) {
      CAFFEINE_ASSERT(!type->getVectorIsScalable(),
                      "scalable vectors are not supported");

      size_t count = type->getVectorNumElements();
      std::vector<ContextValue> result;
      result.reserve(count);

      for (size_t i = 0; i < count; ++i) {
        auto evaluated_vec_ele = evaluate(ctx, zero->getElementValue(i));
        if (!evaluated_vec_ele.has_value()) {
          return std::nullopt;
        }
        result.push_back(*evaluated_vec_ele);
      }

      return ContextValue(std::move(result));
    }
  }

  std::string s = "Unsupported constant operand: ";
  llvm::raw_string_ostream os(s);
  constant->print(os, true);
  os.flush();

  CAFFEINE_UNIMPLEMENTED(s);
}

ContextValue Context::evaluate_constant(llvm::Constant* constant) {
  auto constant_result = evaluate(this, constant);
  CAFFEINE_ASSERT(constant_result.has_value(),
                  "evaluating constant must have succeeded in non const method "
                  "`evaluate_constant`");
  return *constant_result;
}

std::optional<ContextValue>
Context::evaluate_constant(llvm::Constant* constant) const {
  return evaluate(this, constant);
}

} // namespace caffeine<|MERGE_RESOLUTION|>--- conflicted
+++ resolved
@@ -271,14 +271,7 @@
     return ConstantArray::Create(idxty, SharedArray(raw.data(), raw.size()));
   }
 
-<<<<<<< HEAD
-  auto eval_optional = evaluate(ctx, constant);
-
-  CAFFEINE_ASSERT(eval_optional.has_value(),
-                  "evaluate must have succeeded in order to proceed");
-
-  auto eval = *eval_optional;
-=======
+
   if (auto* data = llvm::dyn_cast<llvm::ConstantAggregateZero>(constant)) {
     return AllocOp::Create(ConstantInt::Create(llvm::APInt(
                                layout.getPointerSizeInBits(),
@@ -286,8 +279,12 @@
                            ConstantInt::Create(llvm::APInt(8, 0)));
   }
 
-  auto eval = evaluate(ctx, constant);
->>>>>>> 51104a2b
+  auto eval_optional = evaluate(ctx, constant);
+
+  CAFFEINE_ASSERT(eval_optional.has_value(),
+                  "evaluate must have succeeded in order to proceed");
+
+  auto eval = *eval_optional;
 
   // TODO: Support vectors.
   if (eval.is_scalar() || eval.is_pointer()) {
