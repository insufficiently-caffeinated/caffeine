{
  "name": "caffeine",
  "version-string": "0.0.0-dev",
  "maintainers": [ "Team Insufficiently Caffeinated" ],
  "description": "Experimental Symbolic Executor",
  "license": "MIT",
  "dependencies": [
    "boost",
    "llvm",
    "fmt",
    "z3",
    "gtest",
<<<<<<< HEAD
    "magic_enum",
    "capnproto"
=======
    "magic-enum"
>>>>>>> 19f57d88
  ]
}<|MERGE_RESOLUTION|>--- conflicted
+++ resolved
@@ -10,11 +10,7 @@
     "fmt",
     "z3",
     "gtest",
-<<<<<<< HEAD
-    "magic_enum",
-    "capnproto"
-=======
+    "capnproto",
     "magic-enum"
->>>>>>> 19f57d88
   ]
 }